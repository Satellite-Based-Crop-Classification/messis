import torch
import torch.nn as nn
import pytorch_lightning as pl
from torchmetrics import classification
import wandb
from matplotlib import pyplot as plt
import numpy as np
import matplotlib.ticker as ticker
from matplotlib.colors import ListedColormap

import json

from messis.prithvi import TemporalViTEncoder, ConvTransformerTokensToEmbeddingNeck


def safe_shape(x):
    if isinstance(x, tuple):
        # loop through tuple
        shape_info = '(tuple) : '
        for i in x:
            shape_info += str(i.shape) + ', '
        return shape_info
    if isinstance(x, list):
        # loop through list
        shape_info = '(list) : '
        for i in x:
            shape_info += str(i.shape) + ', '
        return shape_info
    return x.shape

class ConvModule(nn.Module):
    """
    A simple convolutional module including Conv, BatchNorm, and ReLU layers.
    """
    def __init__(self, in_channels, out_channels, kernel_size, padding, dilation):
        super(ConvModule, self).__init__()
        self.conv = nn.Conv2d(in_channels, out_channels, kernel_size=kernel_size, stride=1, padding=padding, dilation=dilation, bias=False)
        self.bn = nn.BatchNorm2d(out_channels)
        self.relu = nn.ReLU(inplace=True)

    def forward(self, x):
        x = self.conv(x)
        x = self.bn(x)
        return self.relu(x)

class HierarchicalFCNHead(nn.Module):
    """
    Hierarchical FCN Head for semantic segmentation.
    """
    def __init__(self, in_channels, out_channels, num_classes, num_convs=2, kernel_size=3, dilation=1, dropout_p=0.1, debug=False):
        super(HierarchicalFCNHead, self).__init__()

        self.debug = debug
        
        self.convs = nn.Sequential(*[
            ConvModule(
                in_channels if i == 0 else out_channels,
                out_channels,
                kernel_size,
                padding=dilation * (kernel_size // 2),
                dilation=dilation
            ) for i in range(num_convs)
        ])
        
        self.conv_seg = nn.Conv2d(out_channels, num_classes, kernel_size=1)
        self.dropout = nn.Dropout2d(p=dropout_p)

    def forward(self, x):
        if self.debug:
            print('HierarchicalFCNHead forward INP: ', safe_shape(x))
        x = self.convs(x)
        features = self.dropout(x)
        output = self.conv_seg(features)
        if self.debug:
            print('HierarchicalFCNHead forward features OUT: ', safe_shape(features))
            print('HierarchicalFCNHead forward output OUT: ', safe_shape(output))
        return output, features

class LabelRefinementHead(nn.Module):
    """
    Similar to the label refinement module introduced in the ZueriCrop paper, this module refines the predictions for tier 3.
    It takes the raw predictions from head 1, head 2 and head 3 and refines them to produce the final prediction for tier 3.
    According to ZueriCrop, this helps with making the predictions more consistent across the different tiers.
    """
    def __init__(self, input_channels, num_classes):
        super(LabelRefinementHead, self).__init__()
        
        self.cnn_layers = nn.Sequential(
            # 1x1 Convolutional layer
            nn.Conv2d(in_channels=input_channels, out_channels=128, kernel_size=1, stride=1, padding=0),
            nn.BatchNorm2d(128),
            nn.ReLU(inplace=True),
            
            # 3x3 Convolutional layer
            nn.Conv2d(in_channels=128, out_channels=128, kernel_size=3, stride=1, padding=1),
            nn.BatchNorm2d(128),
            nn.ReLU(inplace=True),
            nn.Dropout(p=0.5),

            # Skip connection (implemented in forward method)
            
            # Another 3x3 Convolutional layer
            nn.Conv2d(in_channels=128, out_channels=128, kernel_size=3, stride=1, padding=1),
            nn.BatchNorm2d(128),
            nn.ReLU(inplace=True),
            
            # 1x1 Convolutional layer to adjust the number of output channels to num_classes
            nn.Conv2d(in_channels=128, out_channels=num_classes, kernel_size=1, stride=1, padding=0),
            nn.Dropout(p=0.5)
        )
        
    def forward(self, x):
        # Apply initial conv layer
        y = self.cnn_layers[0:3](x)

        # Save for skip connection
        y_skip = y

        # Apply the next two conv layers
        y = self.cnn_layers[3:9](y)

        # Skip connection (element-wise addition)
        y = y + y_skip

        # Apply the last conv layer
        y = self.cnn_layers[9:](y)
        return y

class HierarchicalClassifier(nn.Module):
    def __init__(self, num_classes_tier1, num_classes_tier2, num_classes_tier3, img_size=256, patch_size=16, num_frames=3, bands=[0, 1, 2, 3, 4, 5], weight_tier1=1.0, weight_tier2=1.0, weight_tier3=1.0, weight_tier3_refined=1.0, debug=False):
        super(HierarchicalClassifier, self).__init__()

        self.embed_dim=768
        self.num_frames=num_frames
        self.output_embed_dim = self.embed_dim * self.num_frames
        self.hp, self.wp = img_size // patch_size, img_size // patch_size
        self.head_channels = 256 # TODO: We should research what makes sense here (same channels, gradual decrease from 1024, ...)
        self.total_classes = num_classes_tier1 + num_classes_tier2 + num_classes_tier3
        self.debug = debug

        if self.debug:
            print('hp and wp: ', self.hp, self.wp)

        self.prithvi = TemporalViTEncoder(
            img_size=img_size,
            patch_size=patch_size,
            num_frames=self.num_frames,
            tubelet_size=1,
            in_chans=len(bands),
            embed_dim=self.embed_dim,
            depth=12,
            num_heads=8,
            mlp_ratio=4.0,
            norm_pix_loss=False,
            pretrained='./prithvi/models/Prithvi_100M.pt',
            debug=self.debug
        )

        # Freeze the base model
        for param in self.prithvi.parameters():
            param.requires_grad = False

        # Neck to transform the token-based output of the transformer into a spatial feature map
        self.neck = ConvTransformerTokensToEmbeddingNeck(
            embed_dim=self.embed_dim * self.num_frames,
            output_embed_dim=self.output_embed_dim,
            drop_cls_token=True,
            Hp=self.hp,
            Wp=self.wp,
        )

        # Loss weights for the different tiers
        self.weight_tier1 = weight_tier1
        self.weight_tier2 = weight_tier2
        self.weight_tier3 = weight_tier3
        self.weight_tier3_refined = weight_tier3_refined

        # Hierarchical heads to predict tier 1, tier 2 and tier 3 classes
        self.head_tier1 = HierarchicalFCNHead(
            in_channels=self.output_embed_dim,
            out_channels=self.head_channels,
            num_classes=num_classes_tier1,
            num_convs=1,
            dropout_p=0.1,
            debug=self.debug
        )
        self.head_tier2 = HierarchicalFCNHead(
            in_channels=self.head_channels, # Match output from head_tier1
            out_channels=self.head_channels,
            num_classes=num_classes_tier2,
            num_convs=1,
            dropout_p=0.1,
            debug=self.debug
        )
        self.head_tier3 = HierarchicalFCNHead(
            in_channels=self.head_channels, # Match output from head_tier2
            out_channels=self.head_channels,
            num_classes=num_classes_tier3,
            num_convs=1,
            dropout_p=0.1,
            debug=self.debug
        )
        self.refinement_head_tier3 = LabelRefinementHead(input_channels=self.total_classes, num_classes=num_classes_tier3)

        self.loss_func = nn.CrossEntropyLoss()

    def forward(self, x):
        # Extract features from the base model
        features = self.prithvi(x)

        if self.debug:
            print(f"Features shape after base model: {safe_shape(features)}")

        # Process through the neck
        features = self.neck(features)

        if self.debug:
            print(f"Features shape after neck: {safe_shape(features)}")

        # Remove from tuple
        features = features[0]
        if self.debug:
            print(f"Features shape after removing tuple: {safe_shape(features)}")

        # Process through the first tier
        output_tier1, features = self.head_tier1(features)

        if self.debug:    
            print(f"Features shape after tier 1 head: {safe_shape(features)}")
            print(f"Output shape after tier 1 head: {safe_shape(output_tier1)}")

        # Process through the second tier
        output_tier2, features = self.head_tier2(features)

        if self.debug:
            print(f"Features shape after tier 2 head: {safe_shape(features)}")
            print(f"Output shape after tier 2 head: {safe_shape(output_tier2)}")

        # Process through the third tier
        output_tier3, features = self.head_tier3(features)

        if self.debug:
            print(f"Features shape after tier 3 head: {safe_shape(features)}")
            print(f"Output shape after tier 3 head: {safe_shape(output_tier3)}")

        # Process through the classification refinement head
        output_concatenated = torch.cat([output_tier1, output_tier2, output_tier3], dim=1)
        output_tier3_refined = self.refinement_head_tier3(output_concatenated)

        return (output_tier1, output_tier2, output_tier3, output_tier3_refined)
    
    def calculate_loss(self, outputs, targets):
        output_tier1, output_tier2, output_tier3, output_tier3_refined = outputs
        target_tier1, target_tier2, target_tier3 = targets

        loss_tier1 = self.loss_func(output_tier1, target_tier1)
        loss_tier2 = self.loss_func(output_tier2, target_tier2)
        loss_tier3 = self.loss_func(output_tier3, target_tier3)
        loss_tier3_refined = self.loss_func(output_tier3_refined, target_tier3)

        return loss_tier1 * self.weight_tier1 + loss_tier2 * self.weight_tier2 + loss_tier3 * self.weight_tier3 + loss_tier3_refined * self.weight_tier3_refined
 
class Messis(pl.LightningModule):
    def __init__(self, hparams):
        super().__init__()
        self.save_hyperparameters(hparams)

        self.model = HierarchicalClassifier(
            num_classes_tier1=hparams['tiers']['tier1']['num_classes'],
            num_classes_tier2=hparams['tiers']['tier2']['num_classes'],
            num_classes_tier3=hparams['tiers']['tier3']['num_classes'],
            img_size=hparams.get('img_size'),
            patch_size=hparams.get('patch_size'),
            num_frames=hparams.get('num_frames'),
            bands=hparams.get('bands'),
            weight_tier1=hparams['tiers']['tier1']['loss_weight'],
            weight_tier2=hparams['tiers']['tier2']['loss_weight'],
            weight_tier3=hparams['tiers']['tier3']['loss_weight'],
            weight_tier3_refined=hparams['tiers']['tier3_refined']['loss_weight'],
            debug=hparams.get('debug')
        )

    def forward(self, x):
        return self.model(x)
    
    def training_step(self, batch, batch_idx):
        return self.__step(batch, batch_idx, "train")

    def validation_step(self, batch, batch_idx):
        return self.__step(batch, batch_idx, "val")
    
    def test_step(self, batch, batch_idx):
        return self.__step(batch, batch_idx, "test")
        
    def configure_optimizers(self):
        optimizer = torch.optim.Adam(self.parameters(), lr=self.hparams.get('lr', 1e-3))
        return optimizer

    def __step(self, batch, batch_idx, stage):
        inputs, targets = batch
        targets = torch.stack(targets[0])
        outputs = self(inputs)
        loss = self.model.calculate_loss(outputs, targets)

        if self.hparams.get('debug'):
            print(f"Step Inputs shape: {safe_shape(inputs)}")
            print(f"Step Targets shape: {safe_shape(targets)}")
            print(f"Step Outputs shape: {safe_shape(outputs)}")

        # NOTE: All metrics other than loss are tracked by callbacks (LogMessisMetrics)
        self.log('loss', loss, on_step=True, on_epoch=True, prog_bar=True, logger=True)
        return {'loss': loss, 'outputs': outputs}
        
class LogConfusionMatrix(pl.Callback):
    def __init__(self, hparams, dataset_info_file, debug=False):
        super().__init__()

        assert hparams.get('tiers') is not None, "Tiers must be defined in the hparams"

        self.tiers_dict = hparams.get('tiers')
        self.tiers = ['tier1', 'tier2', 'tier3']
        self.phases = ['train', 'val', 'test']
        self.modes = ['pixelwise', 'majority']
        self.debug = debug
        
        with open(dataset_info_file, 'r') as f:
            self.dataset_info = json.load(f)

        # Initialize confusion matrices
        self.metrics_to_compute = ['confusion_matrix']
        self.metrics = {phase: {tier: {mode: self.__init_metrics(tier, phase) for mode in self.modes} for tier in self.tiers} for phase in self.phases}

    def __init_metrics(self, tier, phase):
        num_classes = self.tiers_dict[tier]['num_classes']
        confusion_matrix = classification.MulticlassConfusionMatrix(num_classes=num_classes)

        return {
            'confusion_matrix': confusion_matrix
        }

    def setup(self, trainer, pl_module, stage=None):
        # Move all metrics to the correct device at the start of the training/validation
        device = pl_module.device
        for phase_metrics in self.metrics.values():
            for tier_metrics in phase_metrics.values():
                for mode_metrics in tier_metrics.values():
                    for metric in self.metrics_to_compute:
                        mode_metrics[metric].to(device)

    def on_train_batch_end(self, trainer, pl_module, outputs, batch, batch_idx):
        self.__update_confusion_matrices(trainer, pl_module, outputs, batch, batch_idx, 'train')

    def on_validation_batch_end(self, trainer, pl_module, outputs, batch, batch_idx):
        self.__update_confusion_matrices(trainer, pl_module, outputs, batch, batch_idx, 'val')

    def on_test_batch_end(self, trainer, pl_module, outputs, batch, batch_idx):
        self.__update_confusion_matrices(trainer, pl_module, outputs, batch, batch_idx, 'test')

    def __update_confusion_matrices(self, trainer, pl_module, outputs, batch, batch_idx, phase):
        if trainer.sanity_checking:
            return

        targets = torch.stack(batch[1][0]) # (tiers, batch, H, W)
        outputs = outputs['outputs'][3] # (batch, H, W)        
        field_ids = batch[1][1].permute(1, 0, 2, 3)[0]

        pixelwise_outputs, majority_outputs = LogConfusionMatrix.get_pixelwise_and_majority_outputs(outputs, field_ids, self.dataset_info)        
        
        for preds, mode in zip([pixelwise_outputs, majority_outputs], self.modes):
            # Update all metrics
            assert len(preds) == len(targets), f"Number of predictions and targets do not match: {len(preds)} vs {len(targets)}"
            assert len(preds) == len(self.tiers), f"Number of predictions and tiers do not match: {len(preds)} vs {len(self.tiers)}"

            for pred, target, tier in zip(preds, targets, self.tiers):
                if self.debug:
                    print(f"Updating confusion matrix for {phase} {tier} {mode}")
                metrics = self.metrics[phase][tier][mode]
                metrics['confusion_matrix'].update(pred, target)


    @staticmethod
    def get_pixelwise_and_majority_outputs(outputs, field_ids, dataset_info):
        """
        Get the pixelwise and majority predictions from the model outputs (based on tier3_refined).

        Args:
            outputs (torch.Tensor(batch, H, W)): The model outputs for tier3_refined.
            field_ids (torch.Tensor(batch, H, W)): The field IDs for each prediction.
            dataset_info (dict): The dataset information.

        Returns:
            torch.Tensor(tiers, batch, H, W): The pixelwise predictions.
            torch.Tensor(tiers, batch, H, W): The majority predictions.
        """
<<<<<<< HEAD
        majority_preds = torch.zeros_like(original_preds)
        for i_tier in range(len(original_preds)):
            for j_batch in range(len(original_preds[i_tier])):
                field_ids_batch = field_ids[0][j_batch]
                for field_id in np.unique(field_ids_batch.cpu().numpy()):
                    field_mask = field_ids_batch == field_id
                    flattened_pred = original_preds[i_tier, j_batch][field_mask].view(-1)  # Flatten the prediction
                    # NOTE: Running on MPS, the check below is necessary (mode calc can't run on MPS GPU, on CPU error if numel 0)
                    # if flattened_pred.numel() == 0:
                    #   continue  # Skip if there are no elements
                    mode_pred, _ = torch.mode(flattened_pred)  # Compute mode prediction
                    majority_preds[i_tier, j_batch][field_mask] = mode_pred.item()
=======
        
        pixelwise_tier3 = torch.softmax(outputs, dim=1).argmax(dim=1) # (batch, H, W)
        majority_tier3 = LogConfusionMatrix.get_field_majority_preds(pixelwise_tier3, field_ids)

        tier3_to_tier1, tier3_to_tier2 = dataset_info['tier3_to_tier1'], dataset_info['tier3_to_tier2']

        pixelwise_tier1, pixelwise_tier2 = torch.zeros_like(pixelwise_tier3), torch.zeros_like(pixelwise_tier3)
        majority_tier1, majority_tier2 = torch.zeros_like(majority_tier3), torch.zeros_like(majority_tier3)

        # map tier 3 to tier 2 and tier 1
        for i, (class_index_tier1, class_index_tier2) in enumerate(zip(tier3_to_tier1, tier3_to_tier2)):
            pixelwise_tier1[pixelwise_tier3 == i] = class_index_tier1
            pixelwise_tier2[pixelwise_tier3 == i] = class_index_tier2
            majority_tier1[majority_tier3 == i] = class_index_tier1
            majority_tier2[majority_tier3 == i] = class_index_tier2
        
        pixelwise_outputs = torch.stack((pixelwise_tier1, pixelwise_tier2, pixelwise_tier3))
        majority_outputs = torch.stack((majority_tier1, majority_tier2, majority_tier3))

        # Ensure these are tensors
        assert isinstance(pixelwise_outputs, torch.Tensor), "pixelwise_outputs is not a tensor"
        assert isinstance(majority_outputs, torch.Tensor), "majority_outputs is not a tensor"

        return pixelwise_outputs, majority_outputs


    @staticmethod
    def get_field_majority_preds(pixelwise, field_ids):
        """
        Get the majority prediction for each field in the batch.

        Args:
            pixelwise (torch.Tensor(batch, H, W)): The pixelwise predictions.
            field_ids (torch.Tensor(batch, H, W)): The field IDs for each prediction.

        Returns:
            torch.Tensor(batch, H, W): The majority predictions.
        """
        majority_preds = torch.zeros_like(pixelwise)
        for batch in range(len(pixelwise)):
            field_ids_batch = field_ids[batch]
            for field_id in np.unique(field_ids_batch.cpu().numpy()):
                field_mask = field_ids_batch == field_id
                flattened_pred = pixelwise[batch][field_mask].view(-1)  # Flatten the prediction
                mode_pred, _ = torch.mode(flattened_pred)  # Compute mode prediction
                majority_preds[batch][field_mask] = mode_pred.item()
>>>>>>> ce5987f0
        return majority_preds

    def on_train_epoch_end(self, trainer, pl_module):
        # Log and then reset the confusion matrices after training epoch
        self.__log_and_reset_confusion_matrices(trainer, pl_module, 'train')

    def on_validation_epoch_end(self, trainer, pl_module):
        # Log and then reset the confusion matrices after validation epoch
        self.__log_and_reset_confusion_matrices(trainer, pl_module, 'val')

    def on_test_epoch_end(self, trainer, pl_module):
        # Log and then reset the confusion matrices after test epoch
        self.__log_and_reset_confusion_matrices(trainer, pl_module, 'test')

    def __log_and_reset_confusion_matrices(self, trainer, pl_module, phase):
        if trainer.sanity_checking:
            return

        for tier in self.tiers:
            for mode in self.modes:
                metrics = self.metrics[phase][tier][mode]
                confusion_matrix = metrics['confusion_matrix']
                if self.debug:
                    print(f"Logging and resetting confusion matrix for {phase} {tier} Update count: {confusion_matrix._update_count}")
                matrix = confusion_matrix.compute() # columns are predictions and rows are targets

                fig, ax = plt.subplots(figsize=(matrix.size(0), matrix.size(0)), dpi=100)

                ax.matshow(matrix.cpu().numpy(), cmap='viridis')

                ax.xaxis.set_major_locator(ticker.FixedLocator(range(matrix.size(1)+1)))
                ax.yaxis.set_major_locator(ticker.FixedLocator(range(matrix.size(0)+1)))

                clean_tier = tier.split('_')[0] if '_refined' in tier else tier
                ax.set_xticklabels(self.dataset_info[clean_tier] + [''], rotation=45)
                ax.set_yticklabels(self.dataset_info[clean_tier] + [''])
                ax.set_xlabel('Predictions')
                ax.set_ylabel('Targets')
                
                fig.tight_layout()

                for i in range(matrix.size(0)):
                    for j in range(matrix.size(1)):
                        ax.text(j, i, f'{matrix[i, j]:.0f}', ha='center', va='center', color='white')
                trainer.logger.experiment.log({f"{phase}_{tier}_confusion_matrix_{mode}": wandb.Image(fig)})
                plt.close()
                confusion_matrix.reset()

class LogMessisMetrics(pl.Callback):
    def __init__(self, hparams, dataset_info_file, debug=False):
        super().__init__()

        assert hparams.get('tiers') is not None, "Tiers must be defined in the hparams"

        self.tiers_dict = hparams.get('tiers')
        self.tiers = ['tier1', 'tier2', 'tier3']
        self.phases = ['train', 'val', 'test']
        self.modes = ['pixelwise', 'majority']
        self.debug = debug

        if debug:
            print(f"Phases: {self.phases}, Tiers: {self.tiers}, Modes: {self.modes}")

        with open(dataset_info_file, 'r') as f:
            self.dataset_info = json.load(f)

        # Initialize metrics
        self.metrics_to_compute = ['accuracy', 'precision', 'recall', 'f1', 'cohen_kappa']
        self.metrics = {phase: {tier: {mode: self.__init_metrics(tier, phase) for mode in self.modes} for tier in self.tiers} for phase in self.phases}
        self.images_to_log = {phase: {mode: None for mode in self.modes} for phase in self.phases}
        self.images_to_log_targets = {phase: None for phase in self.phases}
        self.field_ids_to_log_targets = {phase: None for phase in self.phases}
        self.inputs_to_log = {phase: None for phase in self.phases}

    def __init_metrics(self, tier, phase):
        num_classes = self.tiers_dict[tier]['num_classes']

        accuracy = classification.MulticlassAccuracy(num_classes=num_classes, average='macro')
        per_class_accuracies = {
            class_index: classification.MulticlassAccuracy(num_classes=num_classes, average='macro') for class_index in range(num_classes)
        }
        precision = classification.MulticlassPrecision(num_classes=num_classes, average='macro')
        recall = classification.MulticlassRecall(num_classes=num_classes, average='macro')
        f1 = classification.MulticlassF1Score(num_classes=num_classes, average='macro')
        cohen_kappa = classification.MulticlassCohenKappa(num_classes=num_classes)

        return {
            'accuracy': accuracy,
            'per_class_accuracies': per_class_accuracies,
            'precision': precision,
            'recall': recall,
            'f1': f1,
            'cohen_kappa': cohen_kappa
        }

    def setup(self, trainer, pl_module, stage=None):
        # Move all metrics to the correct device at the start of the training/validation
        device = pl_module.device
        for phase_metrics in self.metrics.values():
            for tier_metrics in phase_metrics.values():
                for mode_metrics in tier_metrics.values():
                    for metric in self.metrics_to_compute:
                        mode_metrics[metric].to(device)
                    for class_accuracy in mode_metrics['per_class_accuracies'].values():
                        class_accuracy.to(device)

    def on_train_batch_end(self, trainer, pl_module, outputs, batch, batch_idx):
        self.__on_batch_end(trainer, pl_module, outputs, batch, batch_idx, 'train')

    def on_validation_batch_end(self, trainer, pl_module, outputs, batch, batch_idx):
        self.__on_batch_end(trainer, pl_module, outputs, batch, batch_idx, 'val')

    def on_test_batch_end(self, trainer, pl_module, outputs, batch, batch_idx):
        self.__on_batch_end(trainer, pl_module, outputs, batch, batch_idx, 'test')

    def __on_batch_end(self, trainer: pl.Trainer, pl_module, outputs, batch, batch_idx, phase):
        if trainer.sanity_checking:
            return
        if self.debug:
            print(f"{phase} batch ended. Updating metrics...")

<<<<<<< HEAD
        outputs = outputs['outputs']
        tier1_targets, tier2_targets, tier3_targets = batch[1][0]
        targets = torch.stack([tier1_targets, tier2_targets, tier3_targets, tier3_targets]) # (tiers, batch, H, W)
        original_preds = torch.stack([torch.softmax(out, dim=1).argmax(dim=1) for out in outputs]) # (tiers, batch, H, W)
        field_ids = batch[1][1].permute(1, 0, 2, 3)
        majority_preds = LogConfusionMatrix.get_field_majority_preds(original_preds, field_ids)
=======
        targets = torch.stack(batch[1][0]) # (tiers, batch, H, W)
        outputs = outputs['outputs'][-1] # (batch, H, W)        
        field_ids = batch[1][1].permute(1, 0, 2, 3)[0]

        pixelwise_outputs, majority_outputs = LogConfusionMatrix.get_pixelwise_and_majority_outputs(outputs, field_ids, self.dataset_info)        

        for preds, mode in zip([pixelwise_outputs, majority_outputs], self.modes):
>>>>>>> ce5987f0

            # Update all metrics
            assert preds.shape == targets.shape, f"Shapes of predictions and targets do not match: {preds.shape} vs {targets.shape}"
            assert preds.shape[0] == len(self.tiers), f"Number of tiers in predictions and tiers do not match: {preds.shape[0]} vs {len(self.tiers)}"
<<<<<<< HEAD

            self.images_to_log[phase][mode] = preds[3]

=======
           
            self.images_to_log[phase][mode] = preds[-1]
            
>>>>>>> ce5987f0
            for pred, target, tier in zip(preds, targets, self.tiers):
                metrics = self.metrics[phase][tier][mode]
                for metric in self.metrics_to_compute:
                    metrics[metric].update(pred, target)
                    if self.debug:
                        print(f"{phase} {tier} {mode} {metric} updated. Update count: {metrics[metric]._update_count}")
                self.__update_per_class_accuracy(pred, target, metrics['per_class_accuracies'])

<<<<<<< HEAD
        self.images_to_log_targets[phase] = targets[3]
        self.field_ids_to_log_targets[phase] = field_ids[0]
        self.inputs_to_log[phase] = batch[0]
=======
        self.images_to_log_targets[phase] = targets[-1]
        self.field_ids_to_log_targets[phase] = field_ids
>>>>>>> ce5987f0

    def __update_per_class_accuracy(self, preds, targets, per_class_accuracies):
        for class_index, class_accuracy in per_class_accuracies.items():
            class_mask = targets == class_index
            if class_mask.any():
                class_accuracy.update(preds[class_mask], targets[class_mask])
                if self.debug:
                    print(f"Per-class accuracy for class {class_index} updated. Update count: {class_accuracy._update_count}")

    def on_train_epoch_end(self, trainer: pl.Trainer, pl_module: pl.LightningModule):
        self.__on_epoch_end(trainer, pl_module, 'train')

    def on_validation_epoch_end(self, trainer: pl.Trainer, pl_module: pl.LightningModule):
        self.__on_epoch_end(trainer, pl_module, 'val')

    def on_test_epoch_end(self, trainer: pl.Trainer, pl_module: pl.LightningModule):
        self.__on_epoch_end(trainer, pl_module, 'test')

    def __on_epoch_end(self, trainer: pl.Trainer, pl_module: pl.LightningModule, phase):
        if trainer.sanity_checking:
            return # Skip during sanity check (avoid warning about metric compute being called before update)
        accuracies = []
        for tier in self.tiers:
            for mode in self.modes:
                metrics = self.metrics[phase][tier][mode]

                # Calculate and reset in tier: Accuracy, Precision, Recall, F1, Cohen's Kappa
                metrics_dict = {metric: metrics[metric].compute() for metric in self.metrics_to_compute}
                pl_module.log_dict({f"{phase}_{metric}_{tier}_{mode}": v for metric, v in metrics_dict.items()}, on_step=False, on_epoch=True)
                for metric in self.metrics_to_compute:
                    metrics[metric].reset()

                # Collect accuracies for overall accuracy calculation
                accuracies.append(metrics_dict['accuracy'])
<<<<<<< HEAD
                class_names_mapping = self.feature_names_by_tier[tier.split('_')[0] if '_refined' in tier else tier]
=======
                class_names_mapping = self.dataset_info[tier.split('_')[0] if '_refined' in tier else tier] 
>>>>>>> ce5987f0

                class_accuracies = []
                for class_index, class_accuracy in metrics['per_class_accuracies'].items():
                    if class_accuracy._update_count == 0:
                        continue  # Skip if no updates have been made
                    class_accuracies.append([class_index, class_names_mapping[class_index], class_accuracy.compute()])
                wandb_table = wandb.Table(data=class_accuracies, columns=["Class Index", "Class Name", "Accuracy"])

                # Log the table
                trainer.logger.experiment.log({f"{phase}_per_class_accuracies_{tier}_{mode}": wandb_table})

                # Reset the per-class accuracies
                for class_accuracy in metrics['per_class_accuracies'].values():
                    class_accuracy.reset()
        for mode in self.modes:
            # TODO: Fix overall accuracy calculation
            # Overall accuracy
            overall_accuracy = sum(accuracies) / len(accuracies)
            print("Calculated overall accuracy from len(accuracies): ", len(accuracies), overall_accuracy)
            pl_module.log(f"{phase}_accuracy_overall_{mode}", overall_accuracy, on_step=False, on_epoch=True)

        # use the same n_classes for all images, such that they are comparable
        n_classes = max([
            torch.max(self.images_to_log_targets[phase]),
            torch.max(self.images_to_log[phase]["majority"]),
            torch.max(self.images_to_log[phase]["pixelwise"])
        ])
<<<<<<< HEAD
        images = [LogMessisMetrics.process_images(self.images_to_log[phase][mode], n_classes) for mode in self.modes]
        images.append(LogMessisMetrics.create_positive_negative_image(self.images_to_log[phase]["post_majority"], self.images_to_log_targets[phase]))
=======
        images     = [LogMessisMetrics.process_images(self.images_to_log[phase][mode], n_classes) for mode in self.modes]
        images.append(LogMessisMetrics.create_positive_negative_image(self.images_to_log[phase]["majority"], self.images_to_log_targets[phase]))
>>>>>>> ce5987f0
        images.append(LogMessisMetrics.process_images(self.images_to_log_targets[phase], n_classes))
        images.append(LogMessisMetrics.process_images(self.field_ids_to_log_targets[phase].cpu()))

        examples = []
        for i in range(len(images[0])):
            example = np.concatenate([img[i] for img in images], axis=0)
            examples.append(wandb.Image(example, caption=f"From Top to Bottom: {self.modes[0]}, {self.modes[1]}, right/wrong classifications, target, fields"))

        trainer.logger.experiment.log({f"{phase}_examples": examples})

        # Log segmentation masks
        batch_input_data = self.inputs_to_log[phase].cpu() # shape [BS, 6, 3, 224, 224]
        ground_truth_masks = self.images_to_log_targets[phase].cpu().numpy()
        pixel_wise_masks = self.images_to_log[phase]["pixel_wise"].cpu().numpy()
        field_majority_masks = self.images_to_log[phase]["field_majority"].cpu().numpy()
        class_labels = {idx: name for idx, name in enumerate(self.feature_names_by_tier["tier3"])}

        segmentation_masks = []
        for input_data, ground_truth_mask, pixel_wise_mask, field_majority_mask in zip(batch_input_data, ground_truth_masks, pixel_wise_masks, field_majority_masks):
            middle_timestep_index = input_data.shape[1] // 2  # Get the middle timestamp index
            gamma = 2.5  # Gamma for brightness adjustment
            rgb_image = input_data[:3, middle_timestep_index, :, :].permute(1, 2, 0).numpy()  # Shape [224, 224, 3]
            rgb_image = (rgb_image - rgb_image.min()) / (rgb_image.max() - rgb_image.min())
            rgb_image = np.power(rgb_image, 1.0 / gamma)
            rgb_image = (rgb_image * 255).astype(np.uint8)

            mask_img = wandb.Image(
                rgb_image,
                masks={
                    "predictions_pixel_wise": {"mask_data": pixel_wise_mask, "class_labels": class_labels},
                    "predictions_field_majority": {"mask_data": field_majority_mask, "class_labels": class_labels},
                    "ground_truth": {"mask_data": ground_truth_mask, "class_labels": class_labels}
                },
            )
            segmentation_masks.append(mask_img)

        trainer.logger.experiment.log({f"{phase}_segmentation_mask": segmentation_masks})

        if self.debug:
            print(f"{phase} epoch ended. Logging & resetting metrics...", trainer.sanity_checking)

    @staticmethod
    def create_positive_negative_image(generated_images, target_images):
        """
        Create an image that shows the positive and negative classifications of the model.

        Args:
            generated_images (torch.Tensor): The images generated by the model.
            target_images (torch.Tensor): The target images.

        Returns:
            list: A list of processed images.
        """
        classification_masks = generated_images == target_images
        processed_imgs = []
        for mask, target in zip(classification_masks, target_images):
            # color the background white, right classifications green, wrong classifications red
            colored_img = torch.zeros((mask.shape[0], mask.shape[1], 3), dtype=torch.uint8)
            mask = mask.bool()  # Convert to boolean tensor
            colored_img[mask] = torch.tensor([0, 255, 0], dtype=torch.uint8)
            colored_img[~mask] = torch.tensor([255, 0, 0], dtype=torch.uint8)
            colored_img[target == 0] = torch.tensor([0, 0, 0], dtype=torch.uint8)
            processed_imgs.append(colored_img.cpu())
        return processed_imgs

    @staticmethod
    def process_images(imgs, max=None):
        """
        Process a batch of images to be logged on wandb.

        Args:
            imgs (torch.Tensor): A batch of images with shape (B, H, W) to be processed.
            max (float, optional): The maximum value to normalize the images. Defaults to None. If None, the maximum value in the batch is used.
        """
        if max is None:
            max = np.max(imgs.cpu().numpy())
        normalized_img = imgs / max
        processed_imgs = []
        for img in normalized_img.cpu().numpy():
            if max < 60:
                cmap = ListedColormap(plt.get_cmap('tab20').colors + plt.get_cmap('tab20b').colors + plt.get_cmap('tab20c').colors)
            else:
                cmap = plt.get_cmap('viridis')
            colored_img = cmap(img)
            colored_img[img == 0] = [0, 0, 0, 1]
            colored_img_uint8 = (colored_img[:, :, :3] * 255).astype(np.uint8)
            processed_imgs.append(colored_img_uint8)
        return processed_imgs<|MERGE_RESOLUTION|>--- conflicted
+++ resolved
@@ -392,20 +392,6 @@
             torch.Tensor(tiers, batch, H, W): The pixelwise predictions.
             torch.Tensor(tiers, batch, H, W): The majority predictions.
         """
-<<<<<<< HEAD
-        majority_preds = torch.zeros_like(original_preds)
-        for i_tier in range(len(original_preds)):
-            for j_batch in range(len(original_preds[i_tier])):
-                field_ids_batch = field_ids[0][j_batch]
-                for field_id in np.unique(field_ids_batch.cpu().numpy()):
-                    field_mask = field_ids_batch == field_id
-                    flattened_pred = original_preds[i_tier, j_batch][field_mask].view(-1)  # Flatten the prediction
-                    # NOTE: Running on MPS, the check below is necessary (mode calc can't run on MPS GPU, on CPU error if numel 0)
-                    # if flattened_pred.numel() == 0:
-                    #   continue  # Skip if there are no elements
-                    mode_pred, _ = torch.mode(flattened_pred)  # Compute mode prediction
-                    majority_preds[i_tier, j_batch][field_mask] = mode_pred.item()
-=======
         
         pixelwise_tier3 = torch.softmax(outputs, dim=1).argmax(dim=1) # (batch, H, W)
         majority_tier3 = LogConfusionMatrix.get_field_majority_preds(pixelwise_tier3, field_ids)
@@ -452,7 +438,6 @@
                 flattened_pred = pixelwise[batch][field_mask].view(-1)  # Flatten the prediction
                 mode_pred, _ = torch.mode(flattened_pred)  # Compute mode prediction
                 majority_preds[batch][field_mask] = mode_pred.item()
->>>>>>> ce5987f0
         return majority_preds
 
     def on_train_epoch_end(self, trainer, pl_module):
@@ -574,14 +559,6 @@
         if self.debug:
             print(f"{phase} batch ended. Updating metrics...")
 
-<<<<<<< HEAD
-        outputs = outputs['outputs']
-        tier1_targets, tier2_targets, tier3_targets = batch[1][0]
-        targets = torch.stack([tier1_targets, tier2_targets, tier3_targets, tier3_targets]) # (tiers, batch, H, W)
-        original_preds = torch.stack([torch.softmax(out, dim=1).argmax(dim=1) for out in outputs]) # (tiers, batch, H, W)
-        field_ids = batch[1][1].permute(1, 0, 2, 3)
-        majority_preds = LogConfusionMatrix.get_field_majority_preds(original_preds, field_ids)
-=======
         targets = torch.stack(batch[1][0]) # (tiers, batch, H, W)
         outputs = outputs['outputs'][-1] # (batch, H, W)        
         field_ids = batch[1][1].permute(1, 0, 2, 3)[0]
@@ -589,20 +566,13 @@
         pixelwise_outputs, majority_outputs = LogConfusionMatrix.get_pixelwise_and_majority_outputs(outputs, field_ids, self.dataset_info)        
 
         for preds, mode in zip([pixelwise_outputs, majority_outputs], self.modes):
->>>>>>> ce5987f0
 
             # Update all metrics
             assert preds.shape == targets.shape, f"Shapes of predictions and targets do not match: {preds.shape} vs {targets.shape}"
             assert preds.shape[0] == len(self.tiers), f"Number of tiers in predictions and tiers do not match: {preds.shape[0]} vs {len(self.tiers)}"
-<<<<<<< HEAD
-
-            self.images_to_log[phase][mode] = preds[3]
-
-=======
            
             self.images_to_log[phase][mode] = preds[-1]
             
->>>>>>> ce5987f0
             for pred, target, tier in zip(preds, targets, self.tiers):
                 metrics = self.metrics[phase][tier][mode]
                 for metric in self.metrics_to_compute:
@@ -611,14 +581,9 @@
                         print(f"{phase} {tier} {mode} {metric} updated. Update count: {metrics[metric]._update_count}")
                 self.__update_per_class_accuracy(pred, target, metrics['per_class_accuracies'])
 
-<<<<<<< HEAD
-        self.images_to_log_targets[phase] = targets[3]
-        self.field_ids_to_log_targets[phase] = field_ids[0]
-        self.inputs_to_log[phase] = batch[0]
-=======
         self.images_to_log_targets[phase] = targets[-1]
         self.field_ids_to_log_targets[phase] = field_ids
->>>>>>> ce5987f0
+        self.inputs_to_log[phase] = batch[0]
 
     def __update_per_class_accuracy(self, preds, targets, per_class_accuracies):
         for class_index, class_accuracy in per_class_accuracies.items():
@@ -653,11 +618,7 @@
 
                 # Collect accuracies for overall accuracy calculation
                 accuracies.append(metrics_dict['accuracy'])
-<<<<<<< HEAD
-                class_names_mapping = self.feature_names_by_tier[tier.split('_')[0] if '_refined' in tier else tier]
-=======
                 class_names_mapping = self.dataset_info[tier.split('_')[0] if '_refined' in tier else tier] 
->>>>>>> ce5987f0
 
                 class_accuracies = []
                 for class_index, class_accuracy in metrics['per_class_accuracies'].items():
@@ -685,13 +646,8 @@
             torch.max(self.images_to_log[phase]["majority"]),
             torch.max(self.images_to_log[phase]["pixelwise"])
         ])
-<<<<<<< HEAD
-        images = [LogMessisMetrics.process_images(self.images_to_log[phase][mode], n_classes) for mode in self.modes]
-        images.append(LogMessisMetrics.create_positive_negative_image(self.images_to_log[phase]["post_majority"], self.images_to_log_targets[phase]))
-=======
         images     = [LogMessisMetrics.process_images(self.images_to_log[phase][mode], n_classes) for mode in self.modes]
         images.append(LogMessisMetrics.create_positive_negative_image(self.images_to_log[phase]["majority"], self.images_to_log_targets[phase]))
->>>>>>> ce5987f0
         images.append(LogMessisMetrics.process_images(self.images_to_log_targets[phase], n_classes))
         images.append(LogMessisMetrics.process_images(self.field_ids_to_log_targets[phase].cpu()))
 
