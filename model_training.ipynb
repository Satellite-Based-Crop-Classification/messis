{
 "cells": [
  {
   "cell_type": "code",
   "execution_count": 1,
   "metadata": {},
   "outputs": [
    {
     "name": "stderr",
     "output_type": "stream",
     "text": [
      "The cache for model files in Transformers v4.22.0 has been updated. Migrating your old cache. This is a one-time only operation. You can interrupt this and resume the migration later on by calling `transformers.utils.move_cache()`.\n"
     ]
    },
    {
     "data": {
      "application/vnd.jupyter.widget-view+json": {
       "model_id": "818a726f13ab4dcdb3b4eb65af162be5",
       "version_major": 2,
       "version_minor": 0
      },
      "text/plain": [
       "0it [00:00, ?it/s]"
      ]
     },
     "metadata": {},
     "output_type": "display_data"
    }
   ],
   "source": [
    "import os\n",
    "import re\n",
    "import time\n",
    "import subprocess\n",
    "from dotenv import load_dotenv\n",
    "\n",
    "load_dotenv()\n",
    "\n",
    "os.environ[\"WANDB_NOTEBOOK_NAME\"] = \"model_training.ipynb\"\n",
    "os.environ[\"PYTORCH_ENABLE_MPS_FALLBACK\"] = \"1\"\n",
    "os.environ[\"MPLBACKEND\"] = \"agg\"\n",
    "\n",
    "import yaml\n",
    "import dvc.api\n",
    "import wandb\n",
    "from pytorch_lightning import Trainer\n",
    "from pytorch_lightning.loggers import WandbLogger\n",
    "from pytorch_lightning.callbacks import EarlyStopping\n",
    "\n",
    "from messis.messis import Messis, LogConfusionMatrix, LogMessisMetrics\n",
    "from messis.dataloader import GeospatialDataModule\n",
    "\n",
    "dvc_params = dvc.api.params_show()\n",
    "\n",
    "HF_MODEL_URL = \"https://huggingface.co/crop-classification/messis\"\n",
    "\n",
    "def is_interactive():\n",
    "    import __main__ as main\n",
    "    return not hasattr(main, '__file__')\n"
   ]
  },
  {
   "cell_type": "code",
   "execution_count": null,
   "metadata": {},
   "outputs": [],
   "source": [
    "def get_heads_spec(model_hierarchy_type):\n",
    "    \"\"\"\n",
    "    Returns the heads specification for the model hierarchy type.\n",
    "\n",
    "    Args:\n",
    "        model_hierarchy_type (str): The model hierarchy type. One of ['zueri_crop', 'seasonality'].\n",
    "\n",
    "    Returns:\n",
    "        dict: The heads specification.\n",
    "\n",
    "    Legend for attributes:\n",
    "    - type: The type of the head.\n",
    "    - loss_weight: The loss weight of the head.\n",
    "    - num_classes_to_predict: The number of classes for that head to predict.\n",
    "    - target_idx: The target index (0-based index of what dataloader targets to use for this head).\n",
    "    - is_metrics_tier: Whether this is a metrics tier (used for logging metrics).\n",
    "    - is_last_tier: Whether this is the last tier in the hierarchy (used for getting the class names).\n",
    "    - is_final_head: Whether this is the final head in the hierarchy (it's outputs are the ones used in metric calculation).\n",
    "    \"\"\"\n",
    "    with open(dvc_params['paths']['chips_stats'], 'r') as file:\n",
    "        chips_stats = yaml.safe_load(file)\n",
    "\n",
    "        if model_hierarchy_type == 'zueri_crop':\n",
    "            return {\n",
    "                'tier1': {\n",
    "                    'type': 'HierarchicalFCNHead',\n",
    "                    'loss_weight': 1,\n",
    "                    'num_classes_to_predict': chips_stats['num_classes_tier1'],\n",
    "                    'target_idx': 0,\n",
    "                    'is_metrics_tier': True\n",
    "                },\n",
    "                'tier2': {\n",
    "                    'type': 'HierarchicalFCNHead',\n",
    "                    'loss_weight': 1,\n",
    "                    'num_classes_to_predict': chips_stats['num_classes_tier2'],\n",
    "                    'target_idx': 1,\n",
    "                    'is_metrics_tier': True\n",
    "                },\n",
    "                'tier3': {\n",
    "                    'type': 'HierarchicalFCNHead',\n",
    "                    'loss_weight': 1,\n",
    "                    'num_classes_to_predict': chips_stats['num_classes_tier3'],\n",
    "                    'target_idx': 2,\n",
    "                    'is_metrics_tier': True,\n",
    "                    'is_last_tier': True\n",
    "                },\n",
    "                'tier3_refinement_head': {\n",
    "                    'type': 'LabelRefinementHead',\n",
    "                    'loss_weight': 1,\n",
    "                    'num_classes_to_predict': chips_stats['num_classes_tier3'],\n",
    "                    'target_idx': 2,\n",
    "                    'is_metrics_tier': False,\n",
    "                    'is_final_head': True \n",
    "                }\n",
    "            }\n",
    "        elif model_hierarchy_type == 'seasonality':\n",
    "            return {\n",
    "                'tier1': {\n",
    "                    'type': 'HierarchicalFCNHead',\n",
    "                    'loss_weight': 1,\n",
    "                    'num_classes_to_predict': chips_stats['num_classes_tier1'],\n",
    "                    'target_idx': 0,\n",
    "                    'is_metrics_tier': True\n",
    "                },\n",
    "                'tier2': {\n",
    "                    'type': 'HierarchicalFCNHead',\n",
    "                    'loss_weight': 1,\n",
    "                    'num_classes_to_predict': chips_stats['num_classes_tier2'],\n",
    "                    'target_idx': 1,\n",
    "                    'is_metrics_tier': True,\n",
    "                    'is_last_tier': True\n",
    "                },\n",
    "                'tier2_refinement_head': {\n",
    "                    'type': 'LabelRefinementHead',\n",
    "                    'loss_weight': 1,\n",
    "                    'num_classes_to_predict': chips_stats['num_classes_tier2'],\n",
    "                    'target_idx': 1,\n",
    "                    'is_metrics_tier': False,\n",
    "                    'is_final_head': True\n",
    "                }\n",
    "            }\n",
    "        elif model_hierarchy_type == 'flat':\n",
    "             return {\n",
    "                'tier1': {\n",
    "                    'type': 'HierarchicalFCNHead',\n",
    "                    'loss_weight': 0,\n",
    "                    'num_classes_to_predict': chips_stats['num_classes_tier1'],\n",
    "                    'target_idx': 0,\n",
    "                    'is_metrics_tier': True\n",
    "                },\n",
    "                'tier2': {\n",
    "                    'type': 'HierarchicalFCNHead',\n",
    "                    'loss_weight': 0,\n",
    "                    'num_classes_to_predict': chips_stats['num_classes_tier2'],\n",
    "                    'target_idx': 1,\n",
    "                    'is_metrics_tier': True\n",
    "                },\n",
    "                'tier3': {\n",
    "                    'type': 'HierarchicalFCNHead',\n",
    "                    'loss_weight': 0,\n",
    "                    'num_classes_to_predict': chips_stats['num_classes_tier3'],\n",
    "                    'target_idx': 2,\n",
    "                    'is_metrics_tier': True,\n",
    "                    'is_last_tier': True\n",
    "                },\n",
    "                'tier3_refinement_head': {\n",
    "                    'type': 'LabelRefinementHead',\n",
    "                    'loss_weight': 1,\n",
    "                    'num_classes_to_predict': chips_stats['num_classes_tier3'],\n",
    "                    'target_idx': 2,\n",
    "                    'is_metrics_tier': False,\n",
    "                    'is_final_head': True \n",
    "                }\n",
    "            }\n",
    "        else:\n",
    "            raise ValueError(f\"Unknown model_hierarchy_type: {model_hierarchy_type}\")"
   ]
  },
  {
   "cell_type": "code",
   "execution_count": 4,
   "metadata": {},
   "outputs": [
    {
     "name": "stdout",
     "output_type": "stream",
     "text": [
      "[0] [1, 2, 3, 4]\n",
      "[1] [0, 2, 3, 4]\n",
      "[2] [0, 1, 3, 4]\n"
     ]
    },
    {
     "name": "stdout",
     "output_type": "stream",
     "text": [
      "[3] [0, 1, 2, 4]\n",
      "[4] [0, 1, 2, 3]\n"
     ]
    }
   ],
   "source": [
    "if __name__ == '__main__':\n",
    "    # from multiprocessing import freeze_support\n",
    "    # freeze_support() # for Windows support\n",
    "\n",
<<<<<<< HEAD
    "    experiment_group = 'exp-8-drop-hierarchy'\n",
    "    experiment_name_short = 'no_head'\n",
=======
    "    experiment_group = 'exp-x-accuracy'\n",
    "    experiment_name_short = 'test'\n",
>>>>>>> d43ff791
    "    \n",
    "    # Hyperparameters\n",
    "    hparams = {\n",
    "        'experiment_name': f'{experiment_group}-{experiment_name_short}',\n",
    "        'name': experiment_name_short,\n",
    "        'experiment_group': experiment_group,\n",
    "        'img_size': dvc_params['chip_size'],\n",
    "        'patch_size': 16,\n",
    "        'num_frames': 3,\n",
    "        'bands': [0, 1, 2, 3, 4, 5],\n",
    "        'debug': False,\n",
    "        'lr': 1e-4,\n",
    "        'optimizer': 'Adam',\n",
    "        'optimizer_weight_decay': None,\n",
    "        'optimizer_momentum': None,\n",
    "        'batch_size': 4, # up to 16 on server0111\n",
    "        'accumulate_grad_batches': 4, # when no accumulation, choose 1\n",
    "        'early_stopping_metric': 'val_f1_tier3_majority',\n",
    "        'early_stopping_mode': 'max', # 'min' or 'max\n",
    "        'early_stopping_patience': 10,\n",
    "        'max_epochs': 400,\n",
    "        'dropout_p': 0.1,\n",
    "        'backbone_weights_path': './prithvi/models/Prithvi_100M.pt',\n",
    "        'freeze_backbone': True,\n",
    "        # 'subsets': {\n",
    "        #     'train': 4,\n",
    "        #     'val': 2,\n",
    "        # },\n",
    "        'test_folds': [5],\n",
    "        'heads_spec': get_heads_spec('flat'),\n",
    "    }\n",
    "\n",
    "    remaining_folds = list(set(range(dvc_params['number_of_folds'])) - set(hparams['test_folds']))\n",
    "\n",
    "    for fold in remaining_folds:\n",
    "        hparams['val_folds'] = [fold]\n",
    "        hparams['train_folds'] = list(set(remaining_folds) - set(hparams['val_folds']))\n",
    "\n",
    "        # Create a W&B logger\n",
    "        wandb_logger = WandbLogger(\n",
    "            name=f\"{hparams['experiment_name']}-{fold}\",\n",
    "            entity='crop-classification',\n",
    "            project='messis',\n",
    "            log_model=False)\n",
    "        wandb_logger.experiment.config['dvc'] = dvc_params\n",
    "\n",
    "        model = Messis(hparams)\n",
    "\n",
    "        data_module = GeospatialDataModule(\n",
    "            data_dir='./data/', \n",
    "            train_folds=hparams['train_folds'],\n",
    "            val_folds=hparams['val_folds'],\n",
    "            test_folds=hparams['test_folds'],\n",
    "            batch_size=hparams.get('batch_size', 4), \n",
    "            num_workers=1,      # 1 worker is enough for this dataset\n",
    "            debug=False, \n",
    "            subsets=hparams.get('subsets', None)\n",
    "        )\n",
    "\n",
    "        early_stopping = EarlyStopping(\n",
    "            monitor=hparams.get('early_stopping_metric', 'val_loss'), # Metric to monitor\n",
    "            mode=hparams.get('early_stopping_mode', 'min'), # 'min' or 'max'\n",
    "            patience=hparams['early_stopping_patience'], # Number of epochs to wait for improvement\n",
    "            verbose=True\n",
    "        )\n",
    "\n",
    "        trainer = Trainer(\n",
    "            logger=wandb_logger,\n",
    "            log_every_n_steps=8,\n",
    "            profiler=\"simple\",\n",
    "            callbacks=[\n",
    "                LogMessisMetrics  (hparams, dvc_params['paths']['dataset_info'], debug=hparams.get('debug', False)),\n",
    "                LogConfusionMatrix(hparams, dvc_params['paths']['dataset_info'], debug=hparams.get('debug', False)),\n",
    "                early_stopping\n",
    "            ],\n",
    "            accumulate_grad_batches=hparams['accumulate_grad_batches'],  # Gradient accumulation\n",
    "            max_epochs=hparams['max_epochs'],\n",
    "            accelerator=\"gpu\",\n",
    "            # Use Distributed Data Parallel (activate on server0111)\n",
    "            strategy=\"ddp_notebook\" if is_interactive() else \"ddp\",\n",
    "            num_nodes=1,            # Number of nodes\n",
    "            devices=1,              # Number of GPUs to use\n",
    "            precision='16-mixed'    # Train with 16-bit precision (https://lightning.ai/docs/pytorch/stable/common/trainer.html#precision)\n",
    "        )\n",
    "\n",
    "        trainer.fit(model, datamodule=data_module)\n",
    "\n",
    "        model.push_to_hub(\"crop-classification/messis\", commit_message=f\"Messis | W&B Run {wandb_logger.experiment.name} (https://wandb.ai/crop-classification/messis/runs/{wandb_logger.experiment.id})\")\n",
    "\n",
    "        time.sleep(2)\n",
    "\n",
    "        def get_latest_commit_hash(repo_url):\n",
    "            process = subprocess.Popen([\"git\", \"ls-remote\", repo_url], stdout=subprocess.PIPE)\n",
    "            stdout, stderr = process.communicate()\n",
    "            if stderr:\n",
    "                print(f\"Error occurred fetching latest commit hash from 🤗: {stderr}\")\n",
    "                return \"unknwown\"\n",
    "            return re.split(r'\\t+', stdout.decode('ascii'))[0]\n",
    "\n",
    "        hf_repo_url = f\"{HF_MODEL_URL}.git\"\n",
    "        wandb_logger.experiment.config['huggingface_commit'] = f\"{HF_MODEL_URL}/commit/{get_latest_commit_hash(hf_repo_url)}\"\n",
    "        wandb.finish()\n",
    "        break"
   ]
  }
 ],
 "metadata": {
  "kernelspec": {
   "display_name": "messis-E9xOSKpc-py3.12",
   "language": "python",
   "name": "python3"
  },
  "language_info": {
   "codemirror_mode": {
    "name": "ipython",
    "version": 3
   },
   "file_extension": ".py",
   "mimetype": "text/x-python",
   "name": "python",
   "nbconvert_exporter": "python",
   "pygments_lexer": "ipython3",
   "version": "3.12.2"
  }
 },
 "nbformat": 4,
 "nbformat_minor": 2
}<|MERGE_RESOLUTION|>--- conflicted
+++ resolved
@@ -211,13 +211,8 @@
     "    # from multiprocessing import freeze_support\n",
     "    # freeze_support() # for Windows support\n",
     "\n",
-<<<<<<< HEAD
     "    experiment_group = 'exp-8-drop-hierarchy'\n",
     "    experiment_name_short = 'no_head'\n",
-=======
-    "    experiment_group = 'exp-x-accuracy'\n",
-    "    experiment_name_short = 'test'\n",
->>>>>>> d43ff791
     "    \n",
     "    # Hyperparameters\n",
     "    hparams = {\n",
