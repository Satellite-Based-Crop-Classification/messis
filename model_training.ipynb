{
 "cells": [
  {
   "cell_type": "code",
   "execution_count": null,
   "metadata": {},
   "outputs": [],
   "source": [
    "# set env \"WANDB_NOTEBOOK_NAME\" to \"model_training.ipynb\"\n",
    "import os\n",
    "\n",
    "os.environ[\"WANDB_NOTEBOOK_NAME\"] = \"model_training.ipynb\"\n",
    "os.environ[\"PYTORCH_ENABLE_MPS_FALLBACK\"] = \"1\"\n",
    "\n",
    "import yaml\n",
    "import dvc.api\n",
    "from pytorch_lightning import Trainer\n",
    "from pytorch_lightning.loggers import WandbLogger\n",
    "from pytorch_lightning.callbacks import EarlyStopping\n",
    "\n",
    "from messis.messis import Messis, LogConfusionMatrix, LogMessisMetrics\n",
    "from messis.dataloader import GeospatialDataModule\n",
    "\n",
<<<<<<< HEAD
    "import os\n",
    "\n",
    "params = dvc.api.params_show()\n",
    "\n",
    "os.environ[\"WANDB_NOTEBOOK_NAME\"] = \"model_training.ipynb\""
=======
    "params = dvc.api.params_show()"
>>>>>>> e0873754
   ]
  },
  {
   "cell_type": "code",
   "execution_count": null,
   "metadata": {},
   "outputs": [],
   "source": [
    "# Create a W&B logger\n",
    "wandb_logger = WandbLogger(entity='crop-classification', project='messis', log_model=False)\n",
    "\n",
    "with open(params['paths']['chips_stats'], 'r') as file:\n",
    "    chips_stats = yaml.safe_load(file)\n",
    "\n",
    "# Hyperparameters\n",
    "hparams = {\n",
    "    'img_size': 224,\n",
    "    'patch_size': 16,\n",
    "    'num_frames': 3,\n",
    "    'bands': [0, 1, 2, 3, 4, 5],\n",
    "    'debug': False,\n",
    "    'lr': 1e-3,\n",
<<<<<<< HEAD
    "    # 'subsets': {\n",
    "    #     'train': 4,\n",
    "    #     'val': 2,\n",
    "    # },\n",
=======
    "    'accumulate_grad_batches': 1,\n",
    "    'max_epochs': 5,\n",
    "    'subsets': {\n",
    "        'train': 4,\n",
    "        'val': 2,\n",
    "    },\n",
>>>>>>> e0873754
    "    'tiers': {\n",
    "        'tier1': {\n",
    "            'loss_weight': 1,\n",
    "            'num_classes': chips_stats['num_classes_tier1'],\n",
    "        },\n",
    "        'tier2': {\n",
    "            'loss_weight': 1,\n",
    "            'num_classes': chips_stats['num_classes_tier2'],\n",
    "        },\n",
    "        'tier3': {\n",
    "            'loss_weight': 1,\n",
    "            'num_classes': chips_stats['num_classes_tier3'],\n",
    "        },\n",
    "        'tier3_refined': {\n",
    "            'loss_weight': 1,\n",
    "            'num_classes': chips_stats['num_classes_tier3'],\n",
    "        }\n",
    "    }\n",
    "}\n",
    "# TODO add these to the params.yaml"
   ]
  },
  {
   "cell_type": "code",
   "execution_count": null,
   "metadata": {},
   "outputs": [],
   "source": [
    "model = Messis(hparams)\n",
    "\n",
    "data_module = GeospatialDataModule(data_dir='./data/', test_fold=0, batch_size=4, num_workers=1, debug=False, subsets=hparams.get('subsets', None))\n",
    "\n",
    "early_stopping = EarlyStopping(\n",
    "    monitor='val_loss',  # Metric to monitor\n",
    "    patience=3,          # Number of epochs to wait for improvement\n",
    "    verbose=True,\n",
    "    mode='min'\n",
    ")\n",
    "\n",
    "trainer = Trainer(\n",
    "    logger=wandb_logger,\n",
    "    log_every_n_steps=1,\n",
    "    callbacks=[\n",
<<<<<<< HEAD
    "        LogMessisMetrics  (hparams, params['paths']['tier_names'], debug=False),\n",
    "        LogConfusionMatrix(hparams, params['paths']['tier_names'], debug=False)\n",
    "        ],\n",
    "    logger=wandb_logger,    # Attach the logger\n",
    "    max_epochs=50,          # Set the number of epochs\n",
    "    accelerator=\"gpu\",      \n",
    "    # strategy=\"ddp\",       # Use Distributed Data Parallel\n",
    "    num_nodes=1,            # Number of nodes\n",
    "    devices=1,              # Number of GPUs to use\n",
    "    precision=16,           # Train with 16-bit precision\n",
    "    log_every_n_steps=50\n",
    ")"
=======
    "        LogMessisMetrics  (hparams, params['paths']['dataset_info'], debug=False),\n",
    "        LogConfusionMatrix(hparams, params['paths']['dataset_info'], debug=True),\n",
    "        early_stopping\n",
    "    ],\n",
    "    accumulate_grad_batches=hparams['accumulate_grad_batches'],  # Gradient accumulation\n",
    "    max_epochs=hparams['max_epochs'],)"
>>>>>>> e0873754
   ]
  },
  {
   "cell_type": "code",
   "execution_count": null,
   "metadata": {},
   "outputs": [],
   "source": [
    "trainer.fit(model, datamodule=data_module)"
   ]
  }
 ],
 "metadata": {
  "kernelspec": {
   "display_name": "messis-E9xOSKpc-py3.12",
   "language": "python",
   "name": "python3"
  },
  "language_info": {
   "codemirror_mode": {
    "name": "ipython",
    "version": 3
   },
   "file_extension": ".py",
   "mimetype": "text/x-python",
   "name": "python",
   "nbconvert_exporter": "python",
   "pygments_lexer": "ipython3",
   "version": "3.12.2"
  }
 },
 "nbformat": 4,
 "nbformat_minor": 2
}<|MERGE_RESOLUTION|>--- conflicted
+++ resolved
@@ -21,15 +21,7 @@
     "from messis.messis import Messis, LogConfusionMatrix, LogMessisMetrics\n",
     "from messis.dataloader import GeospatialDataModule\n",
     "\n",
-<<<<<<< HEAD
-    "import os\n",
-    "\n",
-    "params = dvc.api.params_show()\n",
-    "\n",
-    "os.environ[\"WANDB_NOTEBOOK_NAME\"] = \"model_training.ipynb\""
-=======
     "params = dvc.api.params_show()"
->>>>>>> e0873754
    ]
   },
   {
@@ -52,19 +44,12 @@
     "    'bands': [0, 1, 2, 3, 4, 5],\n",
     "    'debug': False,\n",
     "    'lr': 1e-3,\n",
-<<<<<<< HEAD
-    "    # 'subsets': {\n",
-    "    #     'train': 4,\n",
-    "    #     'val': 2,\n",
-    "    # },\n",
-=======
     "    'accumulate_grad_batches': 1,\n",
     "    'max_epochs': 5,\n",
     "    'subsets': {\n",
     "        'train': 4,\n",
     "        'val': 2,\n",
     "    },\n",
->>>>>>> e0873754
     "    'tiers': {\n",
     "        'tier1': {\n",
     "            'loss_weight': 1,\n",
@@ -108,27 +93,12 @@
     "    logger=wandb_logger,\n",
     "    log_every_n_steps=1,\n",
     "    callbacks=[\n",
-<<<<<<< HEAD
-    "        LogMessisMetrics  (hparams, params['paths']['tier_names'], debug=False),\n",
-    "        LogConfusionMatrix(hparams, params['paths']['tier_names'], debug=False)\n",
-    "        ],\n",
-    "    logger=wandb_logger,    # Attach the logger\n",
-    "    max_epochs=50,          # Set the number of epochs\n",
-    "    accelerator=\"gpu\",      \n",
-    "    # strategy=\"ddp\",       # Use Distributed Data Parallel\n",
-    "    num_nodes=1,            # Number of nodes\n",
-    "    devices=1,              # Number of GPUs to use\n",
-    "    precision=16,           # Train with 16-bit precision\n",
-    "    log_every_n_steps=50\n",
-    ")"
-=======
     "        LogMessisMetrics  (hparams, params['paths']['dataset_info'], debug=False),\n",
     "        LogConfusionMatrix(hparams, params['paths']['dataset_info'], debug=True),\n",
     "        early_stopping\n",
     "    ],\n",
-    "    accumulate_grad_batches=hparams['accumulate_grad_batches'],  # Gradient accumulation\n",
+    "    accumulate_grad_batches=hparams['accumulate_grad_batches'],  # Gradient accumulation\n",
     "    max_epochs=hparams['max_epochs'],)"
->>>>>>> e0873754
    ]
   },
   {
