--- conflicted
+++ resolved
@@ -178,17 +178,9 @@
     "    # from multiprocessing import freeze_support\n",
     "    # freeze_support() # for Windows support\n",
     "\n",
-<<<<<<< HEAD
-    "    with open(params['paths']['chips_stats'], 'r') as file:\n",
-    "        chips_stats = yaml.safe_load(file)\n",
-    "\n",
-    "    experiment_group = 'exp-3-timeranges'\n",
-    "    experiment_name_short = 'march-september'\n",
-=======
     "    experiment_group = 'exp-4-backbone'\n",
     "    experiment_name_short = 'frozen'\n",
     "    \n",
->>>>>>> 7811db01
     "    # Hyperparameters\n",
     "    hparams = {\n",
     "        'experiment_name': f'{experiment_group}-{experiment_name_short}',\n",
@@ -200,10 +192,6 @@
     "        'bands': [0, 1, 2, 3, 4, 5],\n",
     "        'debug': False,\n",
     "        'lr': 1e-3,\n",
-<<<<<<< HEAD
-    "        'batch_size': 4, # up to 16 on server0111\n",
-    "        'accumulate_grad_batches': 4,\n",
-=======
     "        'optimizer': 'Adam',\n",
     "        'optimizer_weight_decay': None,\n",
     "        'optimizer_momentum': None,\n",
@@ -211,7 +199,6 @@
     "        'accumulate_grad_batches': 4, # when no accumulation, choose 1\n",
     "        'early_stopping_metric': 'val_f1_tier3_majority',\n",
     "        'early_stopping_mode': 'max', # 'min' or 'max\n",
->>>>>>> 7811db01
     "        'early_stopping_patience': 10,\n",
     "        'max_epochs': 400,\n",
     "        'dropout_p': 0.1,\n",
@@ -253,17 +240,10 @@
     "        )\n",
     "\n",
     "        early_stopping = EarlyStopping(\n",
-<<<<<<< HEAD
-    "            monitor='val_f1_tier3_majority',  # Metric to monitor\n",
-    "            patience=hparams['early_stopping_patience'], # Number of epochs to wait for improvement\n",
-    "            verbose=True,\n",
-    "            mode='max'\n",
-=======
     "            monitor=hparams.get('early_stopping_metric', 'val_loss'), # Metric to monitor\n",
     "            mode=hparams.get('early_stopping_mode', 'min'), # 'min' or 'max'\n",
     "            patience=hparams['early_stopping_patience'], # Number of epochs to wait for improvement\n",
     "            verbose=True\n",
->>>>>>> 7811db01
     "        )\n",
     "\n",
     "        trainer = Trainer(\n",
@@ -301,12 +281,10 @@
     "\n",
     "        hf_repo_url = f\"{HF_MODEL_URL}.git\"\n",
     "        wandb_logger.experiment.config['huggingface_commit'] = f\"{HF_MODEL_URL}/commit/{get_latest_commit_hash(hf_repo_url)}\"\n",
-<<<<<<< HEAD
-    "        wandb.finish()\n",
+
+     
+     "        wandb.finish()\n",
     "        # break"
-=======
-    "        wandb.finish()"
->>>>>>> 7811db01
    ]
   }
  ],
