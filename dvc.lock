--- conflicted
+++ resolved
@@ -118,15 +118,9 @@
     outs:
     - path: data/chips
       hash: md5
-<<<<<<< HEAD
       md5: fdd04fd1fba92e00918ffd2f774e6c85.dir
       size: 790042006
       nfiles: 806
-=======
-      md5: ba2de5a5e0e3784615c544727cb2af23.dir
-      size: 885699796
-      nfiles: 692
->>>>>>> 788a1c5f
     - path: data/stacked_features.tif
       hash: md5
       md5: afa429abbea631e0421db110b432776c
@@ -137,7 +131,6 @@
     deps:
     - path: calculate_dataset_stats.ipynb
       hash: md5
-<<<<<<< HEAD
       md5: 7f16a72b9b4c6e2bea6b55e06c761dc8
       size: 5142
     - path: data/chips
@@ -147,19 +140,7 @@
       nfiles: 806
     - path: data/labels_hierarchy.tif
       hash: md5
-      md5: 92d349d792ad7e2d5370791a32a76ae6
-=======
-      md5: 560fefbd93e56f3cf7b6953029cb9e91
-      size: 5143
-    - path: data/chips
-      hash: md5
-      md5: ba2de5a5e0e3784615c544727cb2af23.dir
-      size: 885699796
-      nfiles: 692
-    - path: data/labels_hierarchy.tif
-      hash: md5
       md5: 65ebb2ac0667f3998f1f90e4fdbaddc7
->>>>>>> 788a1c5f
       size: 78674292
     params:
       params.yaml:
@@ -171,13 +152,8 @@
     outs:
     - path: data/chips_fold_stats.yaml
       hash: md5
-<<<<<<< HEAD
       md5: 3627acd4f96cec496e4c1243fa41526b
       size: 1789
-=======
-      md5: c6a6e9168a81e5ad9acce1636f08375e
-      size: 1716
->>>>>>> 788a1c5f
   download-prithvi-base-model:
     cmd: papermill download_prithvi_100M.ipynb download_prithvi_100M.output.ipynb
       && rm download_prithvi_100M.output.ipynb
