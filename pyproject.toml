--- conflicted
+++ resolved
@@ -38,13 +38,10 @@
 torchview = "^0.2.6"
 kaleido = "0.2.1"
 latextable = "^1.0.1"
-<<<<<<< HEAD
 streamlit = "^1.37.0"
 folium = "^0.17.0"
 streamlit-folium = "^0.22.0"
-=======
 dvc-ssh = "^4.1.1"
->>>>>>> efed71e4
 
 
 [tool.poetry.group.dev.dependencies]
