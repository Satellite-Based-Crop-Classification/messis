--- conflicted
+++ resolved
@@ -30,13 +30,10 @@
 geopandas = "^0.14.4"
 torchmetrics = "^1.4.0"
 nbconvert = "^7.16.4"
-<<<<<<< HEAD
 plotly = "^5.22.0"
-=======
 python-dotenv = "^1.0.1"
 safetensors = "^0.4.3"
 transformers = "^4.41.2"
->>>>>>> 47819b7d
 
 
 [tool.poetry.group.dev.dependencies]
